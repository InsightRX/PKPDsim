Package: PKPDsim
Type: Package
<<<<<<< HEAD
Title: Simulate PK-PD models
Version: 1.0.76
Date: 2020-04-03
=======
Title: Simulate ODE models
Version: 1.0.77
Date: 2020-05-12
>>>>>>> 1089bdda
Author: Ron Keizer
Maintainer: Ron Keizer <ron@insight-rx.com>
Depends: R (>= 3.0.2)
Imports: Rcpp (>= 0.12.9), BH, dplyr, data.table, lubridate, stringr,
        MASS, randtoolbox, jsonlite, stats, httr, zoo
LinkingTo: Rcpp (>= 0.12.9)
Description: Simulate dose regimens for PKPD models described by DE
        systems or analytical equations.
License: MIT + file LICENSE
LazyData: TRUE
Suggests: testit
RoxygenNote: 7.1.0<|MERGE_RESOLUTION|>--- conflicted
+++ resolved
@@ -1,14 +1,8 @@
 Package: PKPDsim
 Type: Package
-<<<<<<< HEAD
-Title: Simulate PK-PD models
-Version: 1.0.76
-Date: 2020-04-03
-=======
 Title: Simulate ODE models
-Version: 1.0.77
-Date: 2020-05-12
->>>>>>> 1089bdda
+Version: 1.0.78
+Date: 2020-08-05
 Author: Ron Keizer
 Maintainer: Ron Keizer <ron@insight-rx.com>
 Depends: R (>= 3.0.2)
