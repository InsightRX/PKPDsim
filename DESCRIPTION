--- conflicted
+++ resolved
@@ -2,11 +2,7 @@
 Type: Package
 Title: Simulate ODE models
 Version: 1.0.32
-<<<<<<< HEAD
-Date: 2019-07-10
-=======
 Date: 2019-07-15
->>>>>>> 84e5a7a5
 Author: Ron Keizer
 Maintainer: Ron Keizer <ronkeizer@gmail.com>
 Depends: R (>= 3.0.2)
