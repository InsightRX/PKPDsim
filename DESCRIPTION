--- conflicted
+++ resolved
@@ -1,15 +1,10 @@
 Package: PKPDsim
 Type: Package
 Title: Simulate ODE models
-<<<<<<< HEAD
-Version: 1.0.35
-Date: 2019-09-06
-=======
-Version: 1.0.41
+Version: 1.0.42
 Date: 2019-10-18
->>>>>>> 9848cd3a
 Author: Ron Keizer
-Maintainer: Ron Keizer <ronkeizer@gmail.com>
+Maintainer: Ron Keizer <ron@insight-rx.com>
 Depends: R (>= 3.0.2)
 Imports: Rcpp (>= 0.12.9), BH, dplyr, data.table, lubridate, stringr,
         MASS, randtoolbox, jsonlite, stats, httr
