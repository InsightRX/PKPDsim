Package: PKPDsim
Type: Package
Title: Simulate ODE models
<<<<<<< HEAD
Version: 1.0.72
=======
Version: 1.0.70
>>>>>>> 222cc662
Date: 2020-04-03
Author: Ron Keizer
Maintainer: Ron Keizer <ron@insight-rx.com>
Depends: R (>= 3.0.2)
Imports: Rcpp (>= 0.12.9), BH, dplyr, data.table, lubridate, stringr,
        MASS, randtoolbox, jsonlite, stats, httr
LinkingTo: Rcpp (>= 0.12.9)
Description: Simulate dose regimens for PKPD models described by DE
        systems or analytical equations.
License: MIT + file LICENSE
LazyData: TRUE
Suggests: testit
RoxygenNote: 7.0.2<|MERGE_RESOLUTION|>--- conflicted
+++ resolved
@@ -1,11 +1,7 @@
 Package: PKPDsim
 Type: Package
 Title: Simulate ODE models
-<<<<<<< HEAD
-Version: 1.0.72
-=======
-Version: 1.0.70
->>>>>>> 222cc662
+Version: 1.0.73
 Date: 2020-04-03
 Author: Ron Keizer
 Maintainer: Ron Keizer <ron@insight-rx.com>
