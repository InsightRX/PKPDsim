Package: PKPDsim
Type: Package
Title: Simulate ODE models
<<<<<<< HEAD
Version: 1.0.97
Date: 2020-09-11
=======
Version: 1.0.108
Date: 2020-11-06
>>>>>>> d2461318
Author: Ron Keizer
Maintainer: Ron Keizer <ron@insight-rx.com>
Depends: R (>= 3.0.2)
Imports: Rcpp (>= 0.12.9), BH, data.table, lubridate, stringr, MASS,
        randtoolbox, jsonlite, stats, parallel
Suggests: httr, testit
LinkingTo: Rcpp (>= 0.12.9)
Description: Simulate dose regimens for PKPD models described by DE
        systems or analytical equations.
License: MIT + file LICENSE
LazyData: TRUE
RoxygenNote: 7.1.0<|MERGE_RESOLUTION|>--- conflicted
+++ resolved
@@ -1,13 +1,8 @@
 Package: PKPDsim
 Type: Package
 Title: Simulate ODE models
-<<<<<<< HEAD
-Version: 1.0.97
-Date: 2020-09-11
-=======
-Version: 1.0.108
-Date: 2020-11-06
->>>>>>> d2461318
+Version: 1.0.109
+Date: 2020-11-09
 Author: Ron Keizer
 Maintainer: Ron Keizer <ron@insight-rx.com>
 Depends: R (>= 3.0.2)
