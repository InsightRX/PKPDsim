Package: PKPDsim
Type: Package
Title: Simulate ODE models
<<<<<<< HEAD
Version: 1.0.11
Date: 2018-11-06
=======
Version: 1.0.9
Date: 2018-12-05
>>>>>>> 8a505a18
Author: Ron Keizer
Maintainer: Ron Keizer <ronkeizer@gmail.com>
Depends: R (>= 3.0.2)
Imports: Rcpp (>= 0.12.9), BH, dplyr, data.table, lubridate, stringr,
        MASS, randtoolbox, jsonlite, stats, httr
Description: Simulate dose regimens for PKPD models described by DE
        systems or analytical equations.
License: MIT + file LICENSE
LazyData: TRUE
Suggests: testit
RoxygenNote: 6.0.1<|MERGE_RESOLUTION|>--- conflicted
+++ resolved
@@ -1,13 +1,8 @@
 Package: PKPDsim
 Type: Package
 Title: Simulate ODE models
-<<<<<<< HEAD
 Version: 1.0.11
-Date: 2018-11-06
-=======
-Version: 1.0.9
 Date: 2018-12-05
->>>>>>> 8a505a18
 Author: Ron Keizer
 Maintainer: Ron Keizer <ronkeizer@gmail.com>
 Depends: R (>= 3.0.2)
