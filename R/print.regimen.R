--- conflicted
+++ resolved
@@ -4,11 +4,6 @@
 #' @param ... arguments to pass
 #' @export
 print.regimen <- function(x, ...) {
-<<<<<<< HEAD
-  tmp <- data.frame(cbind(t = x$dose_times, type = x$type, amt = x$dose_amts, cmt = x$cmt))
-  if(!is.null(x$t_inf)) {
-    tmp <- data.frame(cbind(tmp, t_inf = x$t_inf))
-=======
   if(!is.null(x) && !is.null(x$dose_times) && length(x$dose_times) > 0) {
     tmp <- data.frame(cbind(t = x$dose_times, type = x$type, amt = x$dose_amts, cmt = x$cmt))
     if(!is.null(x$t_inf)) {
@@ -20,6 +15,5 @@
     print(tmp)
   } else {
     print("Not a PKPDSim regimen structure.")
->>>>>>> 7ae53c51
   }
 }