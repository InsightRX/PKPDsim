#' Deprecated function, renamed to `sim()`
#'
<<<<<<< HEAD
#' Simulates a specified ODE system and regimen
#' @param ode function describing the ODE system
#' @param dde function describing the DDE system (not implemented yet)
#' @param parameters model parameters
#' @param omega vector describing the lower-diagonal of the between-subject variability matrix
#' @param omega_type exponential or normal
#' @param n_ind number of individuals to simulate
#' @param regimen a regimen object created using the regimen() function
#' @param adherence List specifying adherence. Simulates adherence using either markov model or binomial sampling.
#' @param A_init vector with the initial state of the ODE system
#' @param covariates list of covariate values to be passed to ODE function
#' @param only_obs only return the observations
#' @param int_step_size the step size for the numerical integrator
#' @param t_max maximum simulation time, if not specified will pick the end of the regimen as maximum
#' @param t_obs vector of observation times, only output these values (only used when t_obs==NULL)
#' @param t_obs_step the step size between the observations
#' @param t_tte vector of observation times for time-to-event simulation
#' @param duplicate_t_obs allow duplicate t_obs in output? E.g. for a bolus dose at t=24, the default (FALSE) will be to output only the trough, so for bolus doses you might want to switch this setting to TRUE (when used for plotting).
#' @param rtte should repeated events be allowed (FALSE by default)
#' @param covariate_model feature not implemented yet.
#' @param verbose show more output
#' @param ... extra parameters
#' @return a data frame of compartments with associated concentrations at requested times
#' @export
#' @seealso \link{sim_ode_shiny}
#' @examples
#' \dontrun{
#'library(ggplot2)
#'library(PKPDsim)
#'p <- list(CL = 38.48,
#'          V  = 7.4,
#'          Q2 = 7.844,
#'          V2 = 5.19,
#'          Q3 = 9.324,
#'          V3 = 111)
#'
#'r1 <- new_regimen(amt = 100,
#'              times = c(0, 24, 36),
#'              type = "infusion")
#'
#'dat <- sim_ode (ode = "pk_3cmt_iv",
#'                par = p,
#'                regimen = r1)
#'
#'ggplot(dat, aes(x=t, y=y)) +
#'  geom_line() +
#'  scale_y_log10() +
#'  facet_wrap(~comp)
#'
#'# repeat with IIV:
#'omega <- c(0.3,       # IIV CL
#'           0.1, 0.3)  # IIV V
#'
#'dat <- sim_ode (ode = "pk_3cmt_iv",
#'                par = p,
#'                omega = omega,
#'                n_ind = 20,
#'                regimen = r1)
#'
#'ggplot(dat, aes(x=t, y=y, colour=factor(id), group=id)) +
#'  geom_line() +
#'  scale_y_log10() +
#'  facet_wrap(~comp)
#'}
sim_ode <- function (ode = NULL,
                     dde = NULL,
                     parameters = list(),
                     omega = NULL,
                     omega_type = "exponential",
                     n_ind = 1,
                     regimen = NULL,
                     adherence = NULL,
                     covariates = NULL,
                     covariate_model = NULL,
                     A_init = NULL,
                     only_obs = FALSE,
                     int_step_size = .1,
                     t_max = NULL,
                     t_obs = NULL,
                     t_obs_step = .25,
                     t_tte = NULL,
                     duplicate_t_obs = FALSE,
                     rtte = FALSE,
                     verbose = FALSE,
                     ...
                     ) {
#   if (!is.null(covariate_model) && !is.null(covariates)) {
#     n_ind <- length(t(covariates[,1]))
#     message(paste0("Simulating ", n_ind, " individuals with covariates...\n"))
#     if (sum("tbl_df" %in% class(covariates))==0) {
#       covariates <- data_frame(covariates)
#     }
#   }
#   if ((!is.null(covariate_model) && is.null(covariates)) | (is.null(covariate_model) && !is.null(covariates))) {
#     stop("For models with covariates, specify both the 'covariate_model' and the 'covariates' arguments. See help for more information.")
#   }
  if(!is.null(dde)) {
    ode <- dde
  }
  if ("character" %in% class(ode)) {
    ode <- get(ode)
  }# else {
  #  stop("Error: the 'ode' argument to this function should be a character string referencing the function, not the function itself.")
  #}
  test_pointer(ode)
  if(!is.null(attr(ode, "cpp")) && attr(ode, "cpp")) {
    cpp <- TRUE
  } else {
    cpp <- FALSE
  }
  if(is.null(ode) | is.null(parameters)) {
    stop("Please specify at least the required arguments 'ode' and 'parameters'.")
  }
  if(is.null(regimen)) {
    stop("Please specify a regimen created using the `new_regimen()` function.")
  }
#   if(!is.null(t_tte)) {
#     stop("Please specify possible observation times for time-to-event analysis as 't_tte' argument!")
#   }
  if("function" %in% class(ode) && is.null(attr(ode, "cpp")) || attr(ode, "cpp") == FALSE) {
    stop("Sorry. Non-C++ functions are deprecated.")
  } else {
    if("function" %in% class(ode)) {
      size <- attr(ode,  "size")
    } else {
      size <- attr(get(ode),  "size")
    }
  }
  if (!is.null(omega)) {
    omega_mat <- triangle_to_full(omega)
    etas   <- MASS::mvrnorm(n = n_ind, mu=rep(0, nrow(omega_mat)), Sigma=omega_mat)
    if(n_ind == 1) {
      etas <- t(matrix(etas))
    }
  }
  if(!is.null(adherence)) {
    if(adherence$type == "markov") {
      if(!all(c("p01", "p11") %in% names(adherence$markov))) {
        stop("Adherence simulation using Markov model requires specification of p01 and p11!")
      }
    }
  }
  comb <- list()
  p <- parameters
  if(is.null(t_obs)) { # find reasonable default to output
    if(is.null(t_obs_step)) {
      if(length(regimen$dose_times) == 1 && regimen$dose_times == 0) {
        t_obs_step <- 1
      } else {
        t_obs_step <- 100
        if(max(regimen$dose_times) < 10000) { t_obs_step <- 100 }
        if(max(regimen$dose_times) < 1000) { t_obs_step <- 10 }
        if(max(regimen$dose_times) < 100) { t_obs_step <- 1 }
        if(max(regimen$dose_times) < 10) { t_obs_step <- .1 }
      }
    }
    if("regimen" %in% class(regimen)) {
      if(length(regimen$dose_times) == 1 && regimen$dose_times == 0) {
        t_obs <- seq(from=regimen$dose_times[1], to=24, by=t_obs_step)
      } else {
        t_obs <- seq(from=0, to=max(regimen$dose_times)*1.2, by=t_obs_step)
      }
    }
  }
  if(! any(c("regimen", "regimen_multiple") %in% class(regimen))) {
    stop("Please create a regimen using the new_regimen() function!")
  }
  if (!is.null(adherence)) { ## varying regimen due to adherence
    tmp <- list()
    for(i in 1:n_ind) {
      tmp[[i]] <- regimen
    }
    regimen <- tmp
    class(regimen) <- c(class(regimen), "regimen_multiple")
  }
  if("regimen_multiple" %in% class(regimen)) {
    n_ind <- length(regimen)
  } else {
    design <- parse_regimen(regimen, t_max, t_obs, t_tte, p, covariates, ode)
    design_i <- design
    # p$dose_times <- regimen$dose_times
    # p$dose_amts <- regimen$dose_amts
  }
  if (is.null(A_init)) {
    A_init <- rep(0, size)
  }
  events <- c() # only for tte
  comb <- c()
  pars_ode <- attr(ode, "parameters")
  rates <- paste0("rate[", 0:(size-1), "]")
  if(!all(pars_ode %in% c(names(parameters), names(covariates), rates))) {
    m <- match(c(names(parameters), names(covariates)), pars_ode)
    stop("Not all parameters for this model have been specified. Missing parameters are: \n  ", paste(pars_ode[-m[!is.na(m)]], collapse=", "))
  }
  covs_ode <- attr(ode, "covariates")
  if(!all(covs_ode %in% names(covariates))) {
    m <- match(names(covariates), covs_ode)
    stop("Not all covariates for this model have been specified. Missing covariates are: \n  ", paste(covs_ode[-m[!is.na(m)]], collapse=", "))
  }
  lag <- attr(ode, "lagtime")

  if(verbose) {
    message("Simulating...")
  }
  for (i in 1:n_ind) {
    p_i <- p

    if("regimen_multiple" %in% class(regimen)) {
      design_i <- parse_regimen(regimen[[i]], t_max, t_obs, t_tte, p_i, covariates, ode)
      # if("regimen_multiple" %in% class(regimen)) {
      #   p_i$dose_times <- regimen[[i]]$dose_times
      #   p_i$dose_amts <- regimen[[i]]$dose_amts
      # }
      if(i == 1 && is.null(t_obs)) { # find reasonable default to output
        if(is.null(t_obs_step)) {
          t_obs_step <- 100
          if(max(design_i$t) < 10000) { t_obs_step <- 100 }
          if(max(design_i$t) < 1000) { t_obs_step <- 10 }
          if(max(design_i$t) < 100) { t_obs_step <- 1 }
          if(max(design_i$t) < 10) { t_obs_step <- .1 }
        }
      }
      t_obs <- seq(from=0, to=max(design_i$t), by=t_obs_step)
    } else {
      if(i == 1) { ## design_i will be changed by lagtime
        design_i_base <- design_i
      } else {
        design_i <- design_i_base
      }
    }

    ## get new parameters for individual
    if (!is.null(omega)) {
      if (omega_type == "exponential") {
        p_i[1:nrow(omega_mat)] <- relist(unlist(as.relistable(p_i[1:nrow(omega_mat)])) * exp(etas[i,]))
      } else {
        p_i[1:nrow(omega_mat)] <- relist(unlist(as.relistable(p_i[1:nrow(omega_mat)])) + etas[i,])
      }
    }

    ## update regimen with lag times
    if(!is.null(lag)) {
      for(j in 1:length(lag)) {
        if(length(design_i[design_i$evid == 1 & design_i$dose_cmt == j,]$t) > 0) {
          if(class(lag[j]) == "numeric" && lag[j] > 0) {
            design_i[design_i$evid == 1 & design_i$dose_cmt == j,]$t <- design_i[design_i$evid == 1 & design_i$dose_cmt == j,]$t + lag[j]
          }
          if(class(lag[j]) == "character") {
            if(!is.null(p_i[[lag[j]]]) && p_i[[lag[j]]] > 0) {
              design_i[design_i$evid == 1 & design_i$dose_cmt == j,]$t <- design_i[design_i$evid == 1 & design_i$dose_cmt == j,]$t + p_i[[lag[j]]]
            }
          }
        }
      }
      design_i <- design_i[order(design_i$t, -design_i$evid, design_i$dose_cmt),]
    }
    times <- unique(c(seq(from=0, to=tail(design_i$t,1), by=int_step_size), t_obs))
    A_init_i <- A_init
    if (!is.null(adherence)) {
      l <- length(design_i[design_i$dose != 0,]$dose)
      if(adherence$type == "markov") {
        adh_i <- new_adherence(n = l,
                               markov = list(p01 = adherence$markov$p01, p11 = adherence$markov$p11))
      } else {
        adh_i <- new_adherence(n = l,
                               p_binom = adherence$p_bionm)
      }
      design_i[design_i$dose != 0,]$dose <- design_i[design_i$dose != 0,]$dose * adh_i
    }
    event_occurred <- FALSE
    tmp <- c()
    prv_cumhaz <- 0
    if(cpp) {
      if(!is.null(t_max)) {
        p_i$dose_times <- p_i$dose_times[p_i$dose_times <= t_max]
      }
      if(length(p_i$t_inf) < length(p_i$dose_times)) {
        p_i$t_inf <- rep(p_i$t_inf[1], length(p_i$dose_times))
      }
      for(k in seq(p_i$dose_times)) {
        design_i[design_i$t >= p_i$dose_times[k] & design_i$t < (p_i$dose_times[k] + p_i$t_inf[k]),]$rate <- (p_i$dose_amts[k] / p_i$t_inf[k])
      }
      p_i$rate <- 0

      #################### Main call to ODE solver: #######################
      tmp <- ode (A_init_i, design_i, p_i, int_step_size)
      #####################################################################

      des_out <- cbind(matrix(unlist(tmp$y), nrow=length(tmp$time), byrow = TRUE))
      dat_ind <- c()
      for (j in 1:length(A_init_i)) {
        dat_ind <- rbind (dat_ind, cbind(id=i, t=tmp$time, comp=j, y=des_out[,j]))
      }
      if(only_obs) {
        dat_ind <- cbind(id=i, t=tmp$time, comp="obs", y=unlist(tmp$obs))
      } else {
        dat_ind <- rbind(dat_ind, cbind(id=i, t=tmp$time, comp="obs", y=unlist(tmp$obs)))
      }
      if("regimen_multiple" %in% class(regimen) || !is.null(adherence) || !is.null(lag)) {
        comb <- rbind(comb, dat_ind)
      } else {
        if(i == 1) {
          l_mat <- length(dat_ind[,1])
          comb <- matrix(nrow = l_mat*n_ind, ncol=ncol(dat_ind)) # don't grow but define upfront
        }
        comb[((i-1)*l_mat)+(1:l_mat),] <- dat_ind
      }
    } else {
      stop("Sorry, deSolve support is deprecated.")
    }
  }

  # Add concentration to dataset, and perform scaling and/or transformation:
  comb <- data.frame(comb)
  colnames(comb) <- c("id", "t", "comp", "y")
  if(!cpp) { # For simulations with Cpp code this part is already done, for deSolve this still needs to be done.
    stop("Sorry, deSolve support is deprecated.")
  }
  # filter out observations
  comb$t <- as.numeric(as.character(comb$t))
  if(!is.null(t_obs)) {
    pick_closest_vec <- function(x, vec) { # pick closests time points. If _times integrator is used this is not necessary, but leaving in just to make sure
      pick_closest <- function(x) {
        which(abs(vec-x) == min(abs(vec-x)))
      }
      unlist(lapply(x, pick_closest))
    }
    idx <- pick_closest_vec(t_obs, comb$t)
    comb <- comb[idx,]
  }
  if(length(events) > 0) {
    events <- data.frame(events)
    events <- events[!duplicated(paste0(events$id, "_", events$t)),]
    ids <- unique(comb$id)
    if(!rtte) { # no repeated TTE
      events <- events[!duplicated(events$id),]
      ids_ev <- unique(events[,1])
    } else {
      ids_ev <- unique(events[events[,2] == max(t_tte),1])
    }
    cens <- setdiff(ids, ids_ev) # censor individuals who didn't have event on last obs day
    comb <- rbind(comb, cbind(events, comp="event", y = 1))
    if(length(cens)>0) {
      comb <- rbind(comb, cbind(id = cens, t = max(comb$t), comp="event", y=0))
    }
  }
  comb <- data.frame(comb)
  as.num <- function(x) {as.numeric(as.character(x))}
  comb$id <- as.num(comb$id)
  comb$t <- as.num(comb$t)
  comb$y <- as.num(comb$y)
  comb <- data.frame(comb %>% arrange(id, comp, t))
  if(!duplicate_t_obs) {
    comb <- data.frame(comb %>% dplyr::group_by(id, comp) %>% dplyr::distinct(t))
  }
  class(comb) <- c("PKPDsim_data", class(comb))
  attr(comb, "regimen") <- regimen
  attr(comb, "ode_code") <- attr(ode, "code")
  attr(comb, "parameters") <- attr(ode, "parameters")
  return(comb)
=======
#' @param ... parameters passed to `sim()` function
#' @export
sim_ode <- function(...) {
#  .Deprecated("sim")
  sim(...)
>>>>>>> b85c6b55
}<|MERGE_RESOLUTION|>--- conflicted
+++ resolved
@@ -1,371 +1,8 @@
 #' Deprecated function, renamed to `sim()`
 #'
-<<<<<<< HEAD
-#' Simulates a specified ODE system and regimen
-#' @param ode function describing the ODE system
-#' @param dde function describing the DDE system (not implemented yet)
-#' @param parameters model parameters
-#' @param omega vector describing the lower-diagonal of the between-subject variability matrix
-#' @param omega_type exponential or normal
-#' @param n_ind number of individuals to simulate
-#' @param regimen a regimen object created using the regimen() function
-#' @param adherence List specifying adherence. Simulates adherence using either markov model or binomial sampling.
-#' @param A_init vector with the initial state of the ODE system
-#' @param covariates list of covariate values to be passed to ODE function
-#' @param only_obs only return the observations
-#' @param int_step_size the step size for the numerical integrator
-#' @param t_max maximum simulation time, if not specified will pick the end of the regimen as maximum
-#' @param t_obs vector of observation times, only output these values (only used when t_obs==NULL)
-#' @param t_obs_step the step size between the observations
-#' @param t_tte vector of observation times for time-to-event simulation
-#' @param duplicate_t_obs allow duplicate t_obs in output? E.g. for a bolus dose at t=24, the default (FALSE) will be to output only the trough, so for bolus doses you might want to switch this setting to TRUE (when used for plotting).
-#' @param rtte should repeated events be allowed (FALSE by default)
-#' @param covariate_model feature not implemented yet.
-#' @param verbose show more output
-#' @param ... extra parameters
-#' @return a data frame of compartments with associated concentrations at requested times
-#' @export
-#' @seealso \link{sim_ode_shiny}
-#' @examples
-#' \dontrun{
-#'library(ggplot2)
-#'library(PKPDsim)
-#'p <- list(CL = 38.48,
-#'          V  = 7.4,
-#'          Q2 = 7.844,
-#'          V2 = 5.19,
-#'          Q3 = 9.324,
-#'          V3 = 111)
-#'
-#'r1 <- new_regimen(amt = 100,
-#'              times = c(0, 24, 36),
-#'              type = "infusion")
-#'
-#'dat <- sim_ode (ode = "pk_3cmt_iv",
-#'                par = p,
-#'                regimen = r1)
-#'
-#'ggplot(dat, aes(x=t, y=y)) +
-#'  geom_line() +
-#'  scale_y_log10() +
-#'  facet_wrap(~comp)
-#'
-#'# repeat with IIV:
-#'omega <- c(0.3,       # IIV CL
-#'           0.1, 0.3)  # IIV V
-#'
-#'dat <- sim_ode (ode = "pk_3cmt_iv",
-#'                par = p,
-#'                omega = omega,
-#'                n_ind = 20,
-#'                regimen = r1)
-#'
-#'ggplot(dat, aes(x=t, y=y, colour=factor(id), group=id)) +
-#'  geom_line() +
-#'  scale_y_log10() +
-#'  facet_wrap(~comp)
-#'}
-sim_ode <- function (ode = NULL,
-                     dde = NULL,
-                     parameters = list(),
-                     omega = NULL,
-                     omega_type = "exponential",
-                     n_ind = 1,
-                     regimen = NULL,
-                     adherence = NULL,
-                     covariates = NULL,
-                     covariate_model = NULL,
-                     A_init = NULL,
-                     only_obs = FALSE,
-                     int_step_size = .1,
-                     t_max = NULL,
-                     t_obs = NULL,
-                     t_obs_step = .25,
-                     t_tte = NULL,
-                     duplicate_t_obs = FALSE,
-                     rtte = FALSE,
-                     verbose = FALSE,
-                     ...
-                     ) {
-#   if (!is.null(covariate_model) && !is.null(covariates)) {
-#     n_ind <- length(t(covariates[,1]))
-#     message(paste0("Simulating ", n_ind, " individuals with covariates...\n"))
-#     if (sum("tbl_df" %in% class(covariates))==0) {
-#       covariates <- data_frame(covariates)
-#     }
-#   }
-#   if ((!is.null(covariate_model) && is.null(covariates)) | (is.null(covariate_model) && !is.null(covariates))) {
-#     stop("For models with covariates, specify both the 'covariate_model' and the 'covariates' arguments. See help for more information.")
-#   }
-  if(!is.null(dde)) {
-    ode <- dde
-  }
-  if ("character" %in% class(ode)) {
-    ode <- get(ode)
-  }# else {
-  #  stop("Error: the 'ode' argument to this function should be a character string referencing the function, not the function itself.")
-  #}
-  test_pointer(ode)
-  if(!is.null(attr(ode, "cpp")) && attr(ode, "cpp")) {
-    cpp <- TRUE
-  } else {
-    cpp <- FALSE
-  }
-  if(is.null(ode) | is.null(parameters)) {
-    stop("Please specify at least the required arguments 'ode' and 'parameters'.")
-  }
-  if(is.null(regimen)) {
-    stop("Please specify a regimen created using the `new_regimen()` function.")
-  }
-#   if(!is.null(t_tte)) {
-#     stop("Please specify possible observation times for time-to-event analysis as 't_tte' argument!")
-#   }
-  if("function" %in% class(ode) && is.null(attr(ode, "cpp")) || attr(ode, "cpp") == FALSE) {
-    stop("Sorry. Non-C++ functions are deprecated.")
-  } else {
-    if("function" %in% class(ode)) {
-      size <- attr(ode,  "size")
-    } else {
-      size <- attr(get(ode),  "size")
-    }
-  }
-  if (!is.null(omega)) {
-    omega_mat <- triangle_to_full(omega)
-    etas   <- MASS::mvrnorm(n = n_ind, mu=rep(0, nrow(omega_mat)), Sigma=omega_mat)
-    if(n_ind == 1) {
-      etas <- t(matrix(etas))
-    }
-  }
-  if(!is.null(adherence)) {
-    if(adherence$type == "markov") {
-      if(!all(c("p01", "p11") %in% names(adherence$markov))) {
-        stop("Adherence simulation using Markov model requires specification of p01 and p11!")
-      }
-    }
-  }
-  comb <- list()
-  p <- parameters
-  if(is.null(t_obs)) { # find reasonable default to output
-    if(is.null(t_obs_step)) {
-      if(length(regimen$dose_times) == 1 && regimen$dose_times == 0) {
-        t_obs_step <- 1
-      } else {
-        t_obs_step <- 100
-        if(max(regimen$dose_times) < 10000) { t_obs_step <- 100 }
-        if(max(regimen$dose_times) < 1000) { t_obs_step <- 10 }
-        if(max(regimen$dose_times) < 100) { t_obs_step <- 1 }
-        if(max(regimen$dose_times) < 10) { t_obs_step <- .1 }
-      }
-    }
-    if("regimen" %in% class(regimen)) {
-      if(length(regimen$dose_times) == 1 && regimen$dose_times == 0) {
-        t_obs <- seq(from=regimen$dose_times[1], to=24, by=t_obs_step)
-      } else {
-        t_obs <- seq(from=0, to=max(regimen$dose_times)*1.2, by=t_obs_step)
-      }
-    }
-  }
-  if(! any(c("regimen", "regimen_multiple") %in% class(regimen))) {
-    stop("Please create a regimen using the new_regimen() function!")
-  }
-  if (!is.null(adherence)) { ## varying regimen due to adherence
-    tmp <- list()
-    for(i in 1:n_ind) {
-      tmp[[i]] <- regimen
-    }
-    regimen <- tmp
-    class(regimen) <- c(class(regimen), "regimen_multiple")
-  }
-  if("regimen_multiple" %in% class(regimen)) {
-    n_ind <- length(regimen)
-  } else {
-    design <- parse_regimen(regimen, t_max, t_obs, t_tte, p, covariates, ode)
-    design_i <- design
-    # p$dose_times <- regimen$dose_times
-    # p$dose_amts <- regimen$dose_amts
-  }
-  if (is.null(A_init)) {
-    A_init <- rep(0, size)
-  }
-  events <- c() # only for tte
-  comb <- c()
-  pars_ode <- attr(ode, "parameters")
-  rates <- paste0("rate[", 0:(size-1), "]")
-  if(!all(pars_ode %in% c(names(parameters), names(covariates), rates))) {
-    m <- match(c(names(parameters), names(covariates)), pars_ode)
-    stop("Not all parameters for this model have been specified. Missing parameters are: \n  ", paste(pars_ode[-m[!is.na(m)]], collapse=", "))
-  }
-  covs_ode <- attr(ode, "covariates")
-  if(!all(covs_ode %in% names(covariates))) {
-    m <- match(names(covariates), covs_ode)
-    stop("Not all covariates for this model have been specified. Missing covariates are: \n  ", paste(covs_ode[-m[!is.na(m)]], collapse=", "))
-  }
-  lag <- attr(ode, "lagtime")
-
-  if(verbose) {
-    message("Simulating...")
-  }
-  for (i in 1:n_ind) {
-    p_i <- p
-
-    if("regimen_multiple" %in% class(regimen)) {
-      design_i <- parse_regimen(regimen[[i]], t_max, t_obs, t_tte, p_i, covariates, ode)
-      # if("regimen_multiple" %in% class(regimen)) {
-      #   p_i$dose_times <- regimen[[i]]$dose_times
-      #   p_i$dose_amts <- regimen[[i]]$dose_amts
-      # }
-      if(i == 1 && is.null(t_obs)) { # find reasonable default to output
-        if(is.null(t_obs_step)) {
-          t_obs_step <- 100
-          if(max(design_i$t) < 10000) { t_obs_step <- 100 }
-          if(max(design_i$t) < 1000) { t_obs_step <- 10 }
-          if(max(design_i$t) < 100) { t_obs_step <- 1 }
-          if(max(design_i$t) < 10) { t_obs_step <- .1 }
-        }
-      }
-      t_obs <- seq(from=0, to=max(design_i$t), by=t_obs_step)
-    } else {
-      if(i == 1) { ## design_i will be changed by lagtime
-        design_i_base <- design_i
-      } else {
-        design_i <- design_i_base
-      }
-    }
-
-    ## get new parameters for individual
-    if (!is.null(omega)) {
-      if (omega_type == "exponential") {
-        p_i[1:nrow(omega_mat)] <- relist(unlist(as.relistable(p_i[1:nrow(omega_mat)])) * exp(etas[i,]))
-      } else {
-        p_i[1:nrow(omega_mat)] <- relist(unlist(as.relistable(p_i[1:nrow(omega_mat)])) + etas[i,])
-      }
-    }
-
-    ## update regimen with lag times
-    if(!is.null(lag)) {
-      for(j in 1:length(lag)) {
-        if(length(design_i[design_i$evid == 1 & design_i$dose_cmt == j,]$t) > 0) {
-          if(class(lag[j]) == "numeric" && lag[j] > 0) {
-            design_i[design_i$evid == 1 & design_i$dose_cmt == j,]$t <- design_i[design_i$evid == 1 & design_i$dose_cmt == j,]$t + lag[j]
-          }
-          if(class(lag[j]) == "character") {
-            if(!is.null(p_i[[lag[j]]]) && p_i[[lag[j]]] > 0) {
-              design_i[design_i$evid == 1 & design_i$dose_cmt == j,]$t <- design_i[design_i$evid == 1 & design_i$dose_cmt == j,]$t + p_i[[lag[j]]]
-            }
-          }
-        }
-      }
-      design_i <- design_i[order(design_i$t, -design_i$evid, design_i$dose_cmt),]
-    }
-    times <- unique(c(seq(from=0, to=tail(design_i$t,1), by=int_step_size), t_obs))
-    A_init_i <- A_init
-    if (!is.null(adherence)) {
-      l <- length(design_i[design_i$dose != 0,]$dose)
-      if(adherence$type == "markov") {
-        adh_i <- new_adherence(n = l,
-                               markov = list(p01 = adherence$markov$p01, p11 = adherence$markov$p11))
-      } else {
-        adh_i <- new_adherence(n = l,
-                               p_binom = adherence$p_bionm)
-      }
-      design_i[design_i$dose != 0,]$dose <- design_i[design_i$dose != 0,]$dose * adh_i
-    }
-    event_occurred <- FALSE
-    tmp <- c()
-    prv_cumhaz <- 0
-    if(cpp) {
-      if(!is.null(t_max)) {
-        p_i$dose_times <- p_i$dose_times[p_i$dose_times <= t_max]
-      }
-      if(length(p_i$t_inf) < length(p_i$dose_times)) {
-        p_i$t_inf <- rep(p_i$t_inf[1], length(p_i$dose_times))
-      }
-      for(k in seq(p_i$dose_times)) {
-        design_i[design_i$t >= p_i$dose_times[k] & design_i$t < (p_i$dose_times[k] + p_i$t_inf[k]),]$rate <- (p_i$dose_amts[k] / p_i$t_inf[k])
-      }
-      p_i$rate <- 0
-
-      #################### Main call to ODE solver: #######################
-      tmp <- ode (A_init_i, design_i, p_i, int_step_size)
-      #####################################################################
-
-      des_out <- cbind(matrix(unlist(tmp$y), nrow=length(tmp$time), byrow = TRUE))
-      dat_ind <- c()
-      for (j in 1:length(A_init_i)) {
-        dat_ind <- rbind (dat_ind, cbind(id=i, t=tmp$time, comp=j, y=des_out[,j]))
-      }
-      if(only_obs) {
-        dat_ind <- cbind(id=i, t=tmp$time, comp="obs", y=unlist(tmp$obs))
-      } else {
-        dat_ind <- rbind(dat_ind, cbind(id=i, t=tmp$time, comp="obs", y=unlist(tmp$obs)))
-      }
-      if("regimen_multiple" %in% class(regimen) || !is.null(adherence) || !is.null(lag)) {
-        comb <- rbind(comb, dat_ind)
-      } else {
-        if(i == 1) {
-          l_mat <- length(dat_ind[,1])
-          comb <- matrix(nrow = l_mat*n_ind, ncol=ncol(dat_ind)) # don't grow but define upfront
-        }
-        comb[((i-1)*l_mat)+(1:l_mat),] <- dat_ind
-      }
-    } else {
-      stop("Sorry, deSolve support is deprecated.")
-    }
-  }
-
-  # Add concentration to dataset, and perform scaling and/or transformation:
-  comb <- data.frame(comb)
-  colnames(comb) <- c("id", "t", "comp", "y")
-  if(!cpp) { # For simulations with Cpp code this part is already done, for deSolve this still needs to be done.
-    stop("Sorry, deSolve support is deprecated.")
-  }
-  # filter out observations
-  comb$t <- as.numeric(as.character(comb$t))
-  if(!is.null(t_obs)) {
-    pick_closest_vec <- function(x, vec) { # pick closests time points. If _times integrator is used this is not necessary, but leaving in just to make sure
-      pick_closest <- function(x) {
-        which(abs(vec-x) == min(abs(vec-x)))
-      }
-      unlist(lapply(x, pick_closest))
-    }
-    idx <- pick_closest_vec(t_obs, comb$t)
-    comb <- comb[idx,]
-  }
-  if(length(events) > 0) {
-    events <- data.frame(events)
-    events <- events[!duplicated(paste0(events$id, "_", events$t)),]
-    ids <- unique(comb$id)
-    if(!rtte) { # no repeated TTE
-      events <- events[!duplicated(events$id),]
-      ids_ev <- unique(events[,1])
-    } else {
-      ids_ev <- unique(events[events[,2] == max(t_tte),1])
-    }
-    cens <- setdiff(ids, ids_ev) # censor individuals who didn't have event on last obs day
-    comb <- rbind(comb, cbind(events, comp="event", y = 1))
-    if(length(cens)>0) {
-      comb <- rbind(comb, cbind(id = cens, t = max(comb$t), comp="event", y=0))
-    }
-  }
-  comb <- data.frame(comb)
-  as.num <- function(x) {as.numeric(as.character(x))}
-  comb$id <- as.num(comb$id)
-  comb$t <- as.num(comb$t)
-  comb$y <- as.num(comb$y)
-  comb <- data.frame(comb %>% arrange(id, comp, t))
-  if(!duplicate_t_obs) {
-    comb <- data.frame(comb %>% dplyr::group_by(id, comp) %>% dplyr::distinct(t))
-  }
-  class(comb) <- c("PKPDsim_data", class(comb))
-  attr(comb, "regimen") <- regimen
-  attr(comb, "ode_code") <- attr(ode, "code")
-  attr(comb, "parameters") <- attr(ode, "parameters")
-  return(comb)
-=======
 #' @param ... parameters passed to `sim()` function
 #' @export
 sim_ode <- function(...) {
 #  .Deprecated("sim")
   sim(...)
->>>>>>> b85c6b55
 }