--- conflicted
+++ resolved
@@ -40,11 +40,7 @@
   data <- rbind(data, lastrow)
 
   # Now fill in the gaps for the covariates by locf
-<<<<<<< HEAD
-  data[,badcols] <- apply(data[,badcols], 2, na_locf)
-=======
   data[, badcols] <- apply(data[, badcols], 2, na_locf)
->>>>>>> 39325606
 
   # Process infusion doses in a loop
   data$RATEALL <- 0
@@ -53,11 +49,7 @@
     data$DNUMI <- data$DNUM
     data$DNUMI[abs(data$DNUM) != DCOUNT] <- NA
     data$DNUMI <- na_locf(data$DNUMI)
-<<<<<<< HEAD
-    data$DNUMI[is.na(data$DNUMI)==T] <- 0
-=======
     data$DNUMI[is.na(data$DNUMI)] <- 0
->>>>>>> 39325606
     data$RATEALLI[data$DNUMI==DCOUNT] <- data$RATE[which(data$DNUM==DCOUNT)]
     data$RATEALL <- data$RATEALL+data$RATEALLI
   }
@@ -66,11 +58,7 @@
   data$RATEALL[data$DNUM > 0] <- 0
 
   # Get rid of extra dose rows
-<<<<<<< HEAD
-  data <- data[data$DNUM > 0 | is.na(data$DNUM)==T,]
-=======
   data <- data[data$DNUM > 0 | is.na(data$DNUM),]
->>>>>>> 39325606
   data <- data[, ! names(data) %in% (c("DNUM", "RATEALLI", "DNUMI"))]
 
   return(data)
