# Example multiple observation types (e.g. different compartments! not just different residual errors)

## define parameters
vars <- c("CONC", "METAB", "METAB2", "ACT")
pk1 <- new_ode_model(
<<<<<<< HEAD
  code = "dAdt[1] = -(CL/V)*A[1]; CONC = 1000*A[1]/V; METAB = CONC/2; METAB2 = CONC * t;",
  obs = list(variable = vars, scale = rep(1, length(vars))),
=======
  code = "dAdt[1] = -(CL/V)*A[1]; CONC = 1000*A[1]/V; METAB = CONC/2; METAB2 = CONC * t; ACT = 15",
  obs = list(variable = vars, scale = 1),
>>>>>>> 35c65a96
  declare_variables = vars,
  cpp_show_code = F
)

regimen  <- new_regimen(amt = 100, interval = 12, n = 5, type="infusion", t_inf = 1)
parameters   <- list("CL" = 15, "V" = 150)
omega <- PKPDsim::cv_to_omega(list("CL" = 0.2, "V" = 0.2), parameters[1:2])

test_that("obs types are output by `sim`", {
  obs_type <- c(1,2,1,3,1)
  data <- sim(
    ode = pk1,
    parameters = list(CL = 20, V = 200),
    regimen = regimen,
    int_step_size = 0.1,
    only_obs = TRUE,
    obs_type = obs_type,
    t_obs = c(2, 4, 6, 8, 12),
    output_include = list("variables" = TRUE)
  )
  expect_equal(data$obs_type, obs_type)
  expect_equal(data$y, diag(as.matrix(data[1:5,5+obs_type])))
})


test_that("check obs at same timepoint but with different obs_type", {
  obs_type <- c(1,2,1,3,1)
  t_same <- sim(
    ode = pk1,
    parameters = list(CL = 20, V = 200),
    regimen = regimen,
    int_step_size = 0.1,
    only_obs = TRUE,
    obs_type = obs_type,
    t_obs = c(2, 4, 4, 8, 8),
    output_include = list("variables" = TRUE)
  )
  expect_equal(t_same$t[2], t_same$t[3])
  expect_equal(t_same$t[4], t_same$t[5])
  expect_equal(t_same$y[3], t_same$METAB[3])
  expect_equal(t_same$y[2], t_same$CONC[2])
  expect_equal(t_same$y[5], t_same$METAB2[5])
  expect_equal(t_same$y[4], t_same$CONC[4])
})


test_that("check that residual error correctly applied to right var", {
  obs_type <- c(1,2,1,3,1)
  set.seed(12345)
  ruv_term3 <- list(prop = c(0, 0, 0.1), add = c(0, 0, 0.1))
  ruv_term1 <- list(prop = c(.1, 0, 0), add = c(1, 0, 0))

  data2 <- sim(
    ode = pk1,
    parameters = list(CL = 20, V = 200),
    regimen = regimen,
    int_step_size = 0.1,
    only_obs = TRUE,
    obs_type = obs_type,
    t_obs = c(2, 4, 6, 8, 12),
    output_include = list("variables" = TRUE),
    res_var = ruv_term3
  )
  y <- diag(as.matrix(data2[1:5, 5 + obs_type]))

  # no residual error for obs_type 1 and 2, only 3
  expect_equal(data2$y[-4], y[-4])
  expect_true(data2$y[-4][4] != y[4])

  data3 <- sim(
    ode = pk1,
    parameters = list(CL = 20, V = 200),
    regimen = regimen,
    int_step_size = 0.1,
    only_obs = TRUE,
    obs_type = obs_type,
    t_obs = c(2, 4, 6, 8, 12),
    output_include = list("variables" = TRUE),
    res_var = ruv_term1
  )
  y <- diag(as.matrix(data2[1:5, 5 + obs_type]))

  # no residual error for obs_type 2/3, only and 1
  expect_equal(data3$y[-c(1,3,5)], y[-c(1,3,5)])
  expect_true(all(data3$y[c(1,3,5)] != y[c(1,3,5)]))
})


test_that("specifying ruv as multi-type when only 1 obs_type", {
  obs_type <- c(1,2,1,3,1)
  ruv_single <- list(prop = 0.1, add = 1)
  ruv_multi <- list(prop = c(0.1, 1), add = c(1, 20))

  s_single <- sim(
    ode = pk1,
    parameters = parameters,
    n_ind = 1,
    regimen = regimen,
    only_obs = TRUE,
    t_obs = c(2,4,6,8),
    seed = 123456,
    res_var = ruv_single
  )

  ## specified as multi, but obs_type is all 1, so should
  ## give same results as s_single
  s_multi1 <- sim(
    ode = pk1,
    parameters = parameters,
    n_ind = 1,
    regimen = regimen,
    only_obs = TRUE,
    t_obs = c(2,4,6,8),
    obs_type = c(1, 1, 1, 1),
    seed = 123456,
    res_var = ruv_multi,
    t_init = 10
  )
  expect_equal(s_multi1$y, s_single$y)

  ## specifying ruv as multi-type when multiple obs_type
  ## should now give different results
  s_multi1 <- sim(
    ode = pk1,
    parameters = parameters,
    n_ind = 1,
    regimen = regimen,
    only_obs = TRUE,
    t_obs = c(2,4,6,8),
    obs_type = c(1, 2, 1, 2),
    seed = 123456,
    res_var = ruv_multi,
    t_init = 10
  )
  expect_equal(s_multi1$y[c(1, 3)], s_single$y[c(1,3)])
  expect_true(sum(abs(s_single$y[c(2,4)] - s_multi1$y[c(2,4)])) > 50)
})

test_that("multi-obs with baseline and obs_time = dose_time works correctly", {
  tmp <- sim(
    pk1,
    parameters = parameters,
    regimen = regimen,
    t_obs = c(0, 0, 6, 6),
    obs_type = c(1, 4, 1, 4),
    only_obs = TRUE,
    output_include = list(variables = TRUE),
    return_design = F
  )
  expect_equal(
    tmp$y[tmp$obs_type == 1],
    tmp$CONC[tmp$obs_type == 1]
  )
  expect_equal( 
    tmp$y[tmp$obs_type == 4],
    tmp$ACT[tmp$obs_type == 4]
  )
})<|MERGE_RESOLUTION|>--- conflicted
+++ resolved
@@ -3,13 +3,8 @@
 ## define parameters
 vars <- c("CONC", "METAB", "METAB2", "ACT")
 pk1 <- new_ode_model(
-<<<<<<< HEAD
-  code = "dAdt[1] = -(CL/V)*A[1]; CONC = 1000*A[1]/V; METAB = CONC/2; METAB2 = CONC * t;",
+  code = "dAdt[1] = -(CL/V)*A[1]; CONC = 1000*A[1]/V; METAB = CONC/2; METAB2 = CONC * t; ACT = 15",
   obs = list(variable = vars, scale = rep(1, length(vars))),
-=======
-  code = "dAdt[1] = -(CL/V)*A[1]; CONC = 1000*A[1]/V; METAB = CONC/2; METAB2 = CONC * t; ACT = 15",
-  obs = list(variable = vars, scale = 1),
->>>>>>> 35c65a96
   declare_variables = vars,
   cpp_show_code = F
 )
